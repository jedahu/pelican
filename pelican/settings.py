# -*- coding: utf-8 -*-
import os
import locale

from pelican import log

DEFAULT_THEME = os.sep.join([os.path.dirname(os.path.abspath(__file__)),
                              "themes/notmyidea"])
_DEFAULT_CONFIG = {'PATH': None,
                   'THEME': DEFAULT_THEME,
                   'OUTPUT_PATH': 'output/',
                   'MARKUP': ('rst', 'md'),
                   'STATIC_PATHS': ['images',],
                   'THEME_STATIC_PATHS': ['static',],
                   'FEED': 'feeds/all.atom.xml',
                   'CATEGORY_FEED': 'feeds/%s.atom.xml',
                   'TRANSLATION_FEED': 'feeds/all-%s.atom.xml',
                   'SITENAME': 'A Pelican Blog',
                   'DISPLAY_PAGES_ON_MENU': True,
                   'PDF_GENERATOR': False,
                   'DEFAULT_CATEGORY': 'misc',
                   'FALLBACK_ON_FS_DATE': True,
                   'CSS_FILE': 'main.css',
                   'REVERSE_ARCHIVE_ORDER': False,
                   'REVERSE_CATEGORY_ORDER': False,
                   'DELETE_OUTPUT_DIRECTORY': False,
                   'CLEAN_URLS': False, # use /blah/ instead /blah.html in urls
                   'RELATIVE_URLS': True,
                   'DEFAULT_LANG': 'en',
                   'TAG_CLOUD_STEPS': 4,
                   'TAG_CLOUD_MAX_ITEMS': 100,
                   'DIRECT_TEMPLATES': ('index', 'tags', 'categories', 'archives'),
                   'PAGINATED_DIRECT_TEMPLATES': ('index', ),
                   'PELICAN_CLASS': 'pelican.Pelican',
                   'DEFAULT_DATE_FORMAT': '%a %d %B %Y',
                   'DATE_FORMATS': {},
                   'JINJA_EXTENSIONS': [],
                   'LOCALE': '', # default to user locale
                   'WITH_PAGINATION': False,
                   'DEFAULT_PAGINATION': 5,
                   'DEFAULT_ORPHANS': 0,
<<<<<<< HEAD
                   'DEFAULT_METADATA': (),
                   'FILES_TO_COPY': (),
                   'DEFAULT_STATUS': 'published',
                   }
=======
                   'PLUGINS_PATH': None,
                  }
>>>>>>> 20b0d1d4

def read_settings(filename):
    """Load a Python file into a dictionary.
    """
    context = _DEFAULT_CONFIG.copy()
    if filename:
        tempdict = {}
        execfile(filename, tempdict)
        for key in tempdict:
            if key.isupper():
                context[key] = tempdict[key]

    # if locales is not a list, make it one
    locales = context['LOCALE']

    if isinstance(locales, basestring):
        locales = [locales]

    # try to set the different locales, fallback on the default.
    if not locales:
        locales = _DEFAULT_CONFIG['LOCALE']

    for locale_ in locales:
        try:
            locale.setlocale(locale.LC_ALL, locale_)
            break # break if it is successfull
        except locale.Error:
            pass
    else:
        log.warn("LOCALE option doesn't contain a correct value")

    # Make the paths relative to the settings file
    for path in ['PATH', 'OUTPUT_PATH']:
        if path in context:
            if context[path] is not None and not os.path.isabs(context[path]):
                context[path] = os.path.abspath(os.path.normpath(os.path.join(os.path.dirname(filename), context[path])))

    # set the locale
    return context<|MERGE_RESOLUTION|>--- conflicted
+++ resolved
@@ -39,15 +39,11 @@
                    'WITH_PAGINATION': False,
                    'DEFAULT_PAGINATION': 5,
                    'DEFAULT_ORPHANS': 0,
-<<<<<<< HEAD
                    'DEFAULT_METADATA': (),
                    'FILES_TO_COPY': (),
                    'DEFAULT_STATUS': 'published',
-                   }
-=======
                    'PLUGINS_PATH': None,
                   }
->>>>>>> 20b0d1d4
 
 def read_settings(filename):
     """Load a Python file into a dictionary.
