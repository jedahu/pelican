--- conflicted
+++ resolved
@@ -22,11 +22,8 @@
                    'CLEAN_URLS': False, # use /blah/ instead /blah.html in urls
                    'RELATIVE_URLS': True,
                    'DEFAULT_LANG': 'en',
-<<<<<<< HEAD
                    'PELICAN_CLASS': 'pelican.Pelican',
-=======
                    'JINJA_EXTENSIONS': [],
->>>>>>> 6b4b5fce
                   }
 
 def read_settings(filename):
